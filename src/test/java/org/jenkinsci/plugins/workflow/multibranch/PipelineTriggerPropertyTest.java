--- conflicted
+++ resolved
@@ -111,8 +111,7 @@
         this.jenkins.waitUntilNoActivity();
 
         //Test Pre Trigger Jobs
-<<<<<<< HEAD
-        this.checkTriggeredJobs(createTriggerJob, branchIncludeFilter, branchExcludeFilter, 1, null, null);
+        this.checkTriggeredJobs(createTriggerJob, branchIncludeFilter, branchExcludeFilter, 1, null, null, workflowMultiBranchProject);
 
         // Run jobs to create Runs
         List<WorkflowJob> workflowJobs = workflowMultiBranchProject.getAllItems(WorkflowJob.class);
@@ -135,10 +134,7 @@
             System.out.println(workflowJob.getBuilds());
             assertEquals(workflowJob.getBuilds().size(), 2);
         }
-        this.checkTriggeredJobs(deleteRunTriggerJob, branchIncludeFilter, branchExcludeFilter, 1, Collections.singletonList(3), Collections.singletonList("#3"));
-=======
-        this.checkTriggeredJobs(createTriggerJob, branchIncludeFilter, branchExcludeFilter, workflowMultiBranchProject);
->>>>>>> 4196066c
+        this.checkTriggeredJobs(deleteRunTriggerJob, branchIncludeFilter, branchExcludeFilter, 1, Collections.singletonList(3), Collections.singletonList("#3"), workflowMultiBranchProject);
 
         //Change Branch Source and set Include field to None to test Pipeline Delete by Branch Indexing
         workflowMultiBranchProject.getSourcesList().clear();
@@ -147,8 +143,7 @@
         this.jenkins.waitUntilNoActivity();
 
         //Test Post Trigger Jobs
-<<<<<<< HEAD
-        this.checkTriggeredJobs(deleteTriggerJob, branchIncludeFilter, branchExcludeFilter, 1, null, null);
+        this.checkTriggeredJobs(deleteTriggerJob, branchIncludeFilter, branchExcludeFilter, 1, null, null, workflowMultiBranchProject);
         //Test whether a branch delete also triggers the deleteRun Jobs
         Set<Integer> expectedRunNumbers = new HashSet<>();
         expectedRunNumbers.add(1);
@@ -158,10 +153,7 @@
         expectedRunDisplayNames.add("#1");
         expectedRunDisplayNames.add("#2");
         expectedRunDisplayNames.add("#3"); // from previous delete run
-        this.checkTriggeredJobs(deleteRunTriggerJob, branchIncludeFilter, branchExcludeFilter, 3, expectedRunNumbers, expectedRunDisplayNames);
-=======
-        this.checkTriggeredJobs(deleteTriggerJob, branchIncludeFilter, branchExcludeFilter, workflowMultiBranchProject);
->>>>>>> 4196066c
+        this.checkTriggeredJobs(deleteRunTriggerJob, branchIncludeFilter, branchExcludeFilter, 3, expectedRunNumbers, expectedRunDisplayNames, workflowMultiBranchProject);
     }
 
     private void indexMultiBranchPipeline(WorkflowMultiBranchProject workflowMultiBranchProject, int expectedPipelineCount) throws Exception {
@@ -179,18 +171,15 @@
             this.gitRepo.git("checkout", "-b", this.branchNames.get(i));
     }
 
-<<<<<<< HEAD
     private void checkTriggeredJobs(
                 Job triggeredJob,
                 String branchIncludeFilter,
                 String branchExcludeFilter,
                 int jobCountFactor,
                 Collection<Integer> expectedRunNumbers,
-                Collection<String> expectedRunNames)
+                Collection<String> expectedRunNames,
+                WorkflowMultiBranchProject callerJob)
             throws Exception {
-=======
-    private void checkTriggeredJobs(Job triggeredJob, String branchIncludeFilter, String branchExcludeFilter, WorkflowMultiBranchProject callerJob) throws Exception {
->>>>>>> 4196066c
         RunList<FreeStyleBuild> builds = triggeredJob.getBuilds();
         ArrayList filteredBranches = this.getFilteredBranchNames(branchIncludeFilter, branchExcludeFilter);
 
